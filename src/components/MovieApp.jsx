--- conflicted
+++ resolved
@@ -1,9 +1,5 @@
 import React, { useState, useEffect } from 'react';
-<<<<<<< HEAD
 import { useLocation } from 'react-router';
-=======
-import { useLocation, useNavigate } from 'react-router-dom';
->>>>>>> 4626f794
 import UnyFilmSidebar from './sidebar/UnyFilmSidebar';
 import UnyFilmHeader from './header/UnyFilmHeader';
 import UnyFilmHome from './home/UnyFilmHome';
@@ -20,17 +16,12 @@
 
 export default function MovieApp() {
   const location = useLocation();
-<<<<<<< HEAD
-=======
-  const navigate = useNavigate();
->>>>>>> 4626f794
   const [currentView, setCurrentView] = useState('home');
   const [favorites, setFavorites] = useState([0, 4, 8]);
   const [searchQuery, setSearchQuery] = useState('');
   const [currentMovie, setCurrentMovie] = useState(null);
   const [showPlayer, setShowPlayer] = useState(false);
 
-<<<<<<< HEAD
   // Detectar la ruta actual y actualizar currentView
   useEffect(() => {
     const path = location.pathname;
@@ -52,31 +43,6 @@
         setCurrentView('home');
     }
   }, [location]);
-=======
-  // Sync URL with current view
-  useEffect(() => {
-    const path = location.pathname;
-    if (path === '/' || path === '/home') {
-      setCurrentView('home');
-    } else if (path === '/catalog') {
-      setCurrentView('catalog');
-    } else if (path === '/about') {
-      setCurrentView('about');
-    } else if (path === '/sitemap') {
-      setCurrentView('sitemap');
-    }
-  }, [location.pathname]);
-
-  // Handle view changes with navigation
-  const handleViewChange = (view) => {
-    setCurrentView(view);
-    if (view === 'home') {
-      navigate('/');
-    } else {
-      navigate(`/${view}`);
-    }
-  };
->>>>>>> 4626f794
   
   const movieTitles = [
     'Piratas Espaciales', 'Galaxia Perdida', 'Aventura Cósmica', 'Misterio Estelar',
