<<<<<<< HEAD
$font-poppins: Poppins, sans-serif;

body {
    font-family: $font-poppins;
    margin: 0;
    padding: 0;
}

.container-page {
    div {
        height: 100vh;
        display: flex;
        flex-direction: column;
        gap: 1rem;
        justify-content: center;
        align-items: center;
    }
=======
/* Global Styles for UnyFilm Application */
@import url('https://fonts.googleapis.com/css2?family=Poppins:wght@300;400;500;600;700;800&display=swap');

/* CSS Reset and Base Styles */
* {
  margin: 0;
  padding: 0;
  box-sizing: border-box;
}

html {
  scroll-behavior: smooth;
>>>>>>> 2d5d2793
}

body {
  font-family: 'Poppins', -apple-system, BlinkMacSystemFont, 'Segoe UI', 'Roboto', 'Oxygen', 'Ubuntu', 'Cantarell', sans-serif;
  background: linear-gradient(135deg, #0B0C10 0%, #1A1B1E 50%, #2D2E32 100%);
  color: #FFFFFF;
  line-height: 1.6;
  -webkit-font-smoothing: antialiased;
  -moz-osx-font-smoothing: grayscale;
  overflow-x: hidden;
}

/* Typography */
h1, h2, h3, h4, h5, h6 {
  font-weight: 700;
  line-height: 1.2;
  margin-bottom: 1rem;
  color: #FFFFFF;
}

h1 {
  font-size: 2.5rem;
  font-weight: 800;
}

h2 {
  font-size: 2rem;
  font-weight: 700;
}

h3 {
  font-size: 1.5rem;
  font-weight: 600;
}

h4 {
  font-size: 1.25rem;
  font-weight: 600;
}

h5 {
  font-size: 1.125rem;
  font-weight: 500;
}

h6 {
  font-size: 1rem;
  font-weight: 500;
}

p {
  margin-bottom: 1rem;
  color: #E5E7EB;
}

a {
  color: #0F62FE;
  text-decoration: none;
  transition: color 0.2s ease;
  
  &:hover {
    color: #7C3AED;
    text-decoration: underline;
  }
  
  &:focus {
    outline: 2px solid #0F62FE;
    outline-offset: 2px;
  }
}

/* Button Base Styles */
button {
  font-family: inherit;
  font-size: 1rem;
  font-weight: 500;
  border: none;
  border-radius: 8px;
  cursor: pointer;
  transition: all 0.2s cubic-bezier(0.4, 0, 0.2, 1);
  display: inline-flex;
  align-items: center;
  justify-content: center;
  gap: 0.5rem;
  
  &:focus {
    outline: 2px solid #0F62FE;
    outline-offset: 2px;
  }
  
  &:disabled {
    opacity: 0.5;
    cursor: not-allowed;
  }
}

/* Input Base Styles */
input, textarea, select {
  font-family: inherit;
  font-size: 1rem;
  border: 1px solid rgba(255, 255, 255, 0.2);
  border-radius: 8px;
  background: rgba(255, 255, 255, 0.05);
  color: #FFFFFF;
  padding: 0.75rem 1rem;
  transition: all 0.2s ease;
  backdrop-filter: blur(10px);
  
  &:focus {
    outline: 2px solid #0F62FE;
    outline-offset: 2px;
    border-color: #0F62FE;
    background: rgba(255, 255, 255, 0.1);
  }
  
  &::placeholder {
    color: #9CA3AF;
  }
}

/* Scrollbar Styles */
::-webkit-scrollbar {
  width: 8px;
  height: 8px;
}

::-webkit-scrollbar-track {
  background: rgba(255, 255, 255, 0.1);
  border-radius: 4px;
}

::-webkit-scrollbar-thumb {
  background: rgba(255, 255, 255, 0.3);
  border-radius: 4px;
  
  &:hover {
    background: rgba(255, 255, 255, 0.5);
  }
}

/* Selection Styles */
::selection {
  background: rgba(15, 98, 254, 0.3);
  color: #FFFFFF;
}

::-moz-selection {
  background: rgba(15, 98, 254, 0.3);
  color: #FFFFFF;
}

/* Utility Classes */
.sr-only {
  position: absolute;
  width: 1px;
  height: 1px;
  padding: 0;
  margin: -1px;
  overflow: hidden;
  clip: rect(0, 0, 0, 0);
  white-space: nowrap;
  border: 0;
}

.container {
  max-width: 1200px;
  margin: 0 auto;
  padding: 0 2rem;
}

.text-center {
  text-align: center;
}

.text-left {
  text-align: left;
}

.text-right {
  text-align: right;
}

.flex {
  display: flex;
}

.flex-col {
  flex-direction: column;
}

.items-center {
  align-items: center;
}

.justify-center {
  justify-content: center;
}

.justify-between {
  justify-content: space-between;
}

.gap-1 {
  gap: 0.25rem;
}

.gap-2 {
  gap: 0.5rem;
}

.gap-4 {
  gap: 1rem;
}

.gap-8 {
  gap: 2rem;
}

/* Loading Animation */
@keyframes spin {
  from {
    transform: rotate(0deg);
  }
  to {
    transform: rotate(360deg);
  }
}

.loading-spinner {
  animation: spin 1s linear infinite;
}

/* Fade Animation */
@keyframes fadeIn {
  from {
    opacity: 0;
    transform: translateY(20px);
  }
  to {
    opacity: 1;
    transform: translateY(0);
  }
}

.fade-in {
  animation: fadeIn 0.6s ease-out;
}

/* Responsive Design */
@media (max-width: 1024px) {
  .container {
    padding: 0 1.5rem;
  }
  
  h1 {
    font-size: 2rem;
  }
  
  h2 {
    font-size: 1.75rem;
  }
}

@media (max-width: 768px) {
  .container {
    padding: 0 1rem;
  }
  
  h1 {
    font-size: 1.75rem;
  }
  
  h2 {
    font-size: 1.5rem;
  }
  
  h3 {
    font-size: 1.25rem;
  }
}

@media (max-width: 480px) {
  .container {
    padding: 0 0.75rem;
  }
  
  h1 {
    font-size: 1.5rem;
  }
  
  h2 {
    font-size: 1.25rem;
  }
}

/* Accessibility */
@media (prefers-reduced-motion: reduce) {
  * {
    animation-duration: 0.01ms !important;
    animation-iteration-count: 1 !important;
    transition-duration: 0.01ms !important;
    scroll-behavior: auto !important;
  }
}

/* High Contrast Mode */
@media (prefers-contrast: high) {
  body {
    background: #000000;
    color: #FFFFFF;
  }
  
  a {
    color: #FFFFFF;
    text-decoration: underline;
  }
  
  button {
    border: 2px solid #FFFFFF;
  }
  
  input, textarea, select {
    border: 2px solid #FFFFFF;
    background: #000000;
  }
}

/* Print Styles */
@media print {
  body {
    background: #FFFFFF;
    color: #000000;
  }
  
  .sidebar,
  .header {
    display: none;
  }
}<|MERGE_RESOLUTION|>--- conflicted
+++ resolved
@@ -1,22 +1,3 @@
-<<<<<<< HEAD
-$font-poppins: Poppins, sans-serif;
-
-body {
-    font-family: $font-poppins;
-    margin: 0;
-    padding: 0;
-}
-
-.container-page {
-    div {
-        height: 100vh;
-        display: flex;
-        flex-direction: column;
-        gap: 1rem;
-        justify-content: center;
-        align-items: center;
-    }
-=======
 /* Global Styles for UnyFilm Application */
 @import url('https://fonts.googleapis.com/css2?family=Poppins:wght@300;400;500;600;700;800&display=swap');
 
@@ -29,7 +10,6 @@
 
 html {
   scroll-behavior: smooth;
->>>>>>> 2d5d2793
 }
 
 body {
