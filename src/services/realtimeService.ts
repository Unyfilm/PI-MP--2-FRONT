

import { io, Socket } from 'socket.io-client';
import { API_CONFIG } from '../config/environment';

/**
 * Represents an event triggered when a movie rating is updated in real time.
 *
 * @interface RatingUpdateEvent
 * @property {string} movieId - The unique ID of the movie being rated.
 * @property {number} rating - The rating value assigned to the movie.
 * @property {'create' | 'update' | 'delete'} action - The type of action performed on the rating.
 * @property {string} userId - The unique identifier of the user who performed the rating.
 * @property {number} timestamp - The timestamp of when the event occurred.
 */
interface RatingUpdateEvent {
  movieId: string;
  rating: number;
  action: 'create' | 'update' | 'delete';
  userId: string;
  timestamp: number;
}

/**
 * Service that manages real-time communication using WebSocket via Socket.IO.
 * Handles rating updates, statistics synchronization, and automatic reconnection.
 *
 * @class RealTimeService
 * @example
 * ```ts
 * import { connectRealTime, emitRatingUpdate } from './realTimeService';
 *
 * connectRealTime();
 * emitRatingUpdate('movie123', 4.5, 'create');
 * ```
 */
class RealTimeService {
  private static instance: RealTimeService;
  private socket: Socket | null = null;
  private isConnected = false;
  private reconnectAttempts = 0;
  private maxReconnectAttempts = 5;
  
  /**
   * Returns the singleton instance of the RealTimeService.
   *
   * @returns {RealTimeService} The singleton instance.
   */
  static getInstance(): RealTimeService {
    if (!RealTimeService.instance) {
      RealTimeService.instance = new RealTimeService();
    }
    return RealTimeService.instance;
  }

  /**
   * Establishes a connection to the WebSocket server.
   * Automatically sets up listeners for rating and statistics updates.
   *
   * @example
   * ```ts
   * realTimeService.connect();
   * ```
   */
  connect() {
    if (this.isConnected || this.socket) {
      return;
    }

    try {
      const serverUrl = process.env.NODE_ENV === 'development' 
        ? 'http://localhost:3001' 
        : API_CONFIG.BASE_URL;

      this.socket = io(serverUrl, {
        transports: ['websocket', 'polling'],
        timeout: 20000,
        forceNew: true
      });

      this.socket.on('connect', () => {
        this.isConnected = true;
        this.reconnectAttempts = 0;
      });

      this.socket.on('disconnect', (_reason) => {
        this.isConnected = false;
        this.handleReconnection();
      });

      this.socket.on('connect_error', (error) => {
        console.error('❌ [REALTIME] Error de conexión:', error);
        this.handleReconnection();
      });

      this.socket.on('rating-updated', (data: RatingUpdateEvent) => {
        this.handleRatingUpdate(data);
      });

      this.socket.on('rating-stats-updated', (data: any) => {
        this.handleStatsUpdate(data);
      });

    } catch (error) {
      console.error('❌ [REALTIME] Error conectando:', error);
      this.handleReconnection();
    }
  }

  /**
   * Dispatches a `rating-updated` event to the browser’s global window object.
   *
   * @private
   * @param {RatingUpdateEvent} data - The rating update event data.
   */
  private handleRatingUpdate(data: RatingUpdateEvent) {
    window.dispatchEvent(new CustomEvent('rating-updated', {
      detail: {
        movieId: data.movieId,
        rating: data.rating,
        action: data.action,
        userId: data.userId,
        timestamp: data.timestamp,
        source: 'websocket'
      }
    }));
  }

  /**
   * Dispatches a `rating-stats-updated` event to the browser’s global window object.
   *
   * @private
   * @param {any} data - The updated rating statistics data.
   */
  private handleStatsUpdate(data: any) {
    window.dispatchEvent(new CustomEvent('rating-stats-updated', {
      detail: {
        movieId: data.movieId,
        averageRating: data.averageRating,
        totalRatings: data.totalRatings,
        timestamp: data.timestamp,
        source: 'websocket'
      }
    }));
  }
  /**
   * Handles reconnection logic with exponential backoff.
   * Retries connection attempts up to a maximum number.
   *
   * @private
   */
  private handleReconnection() {
    if (this.reconnectAttempts >= this.maxReconnectAttempts) {
      return;
    }

    this.reconnectAttempts++;
    const delay = Math.min(1000 * Math.pow(2, this.reconnectAttempts), 30000);
    
<<<<<<< HEAD
    
=======
>>>>>>> eb91db1f
    setTimeout(() => {
      this.disconnect();
      this.connect();
    }, delay);
  }
  /**
   * Emits a rating update event to the WebSocket server.
   *
   * @param {string} movieId - The ID of the movie being rated.
   * @param {number} rating - The numeric rating value.
   * @param {'create' | 'update' | 'delete'} action - The action performed.
   *
   * @example
   * ```ts
   * realTimeService.emitRatingUpdate('movie123', 5, 'create');
   * ```
   */
  emitRatingUpdate(movieId: string, rating: number, action: 'create' | 'update' | 'delete') {
    if (!this.socket || !this.isConnected) {
      console.warn('⚠️ [REALTIME] No conectado al servidor, no se puede emitir evento');
      return;
    }

    const eventData: RatingUpdateEvent = {
      movieId,
      rating,
      action,
      userId: this.getCurrentUserId(),
      timestamp: Date.now()
    };

    this.socket.emit('rating-updated', eventData);
  }

  /**
   * Retrieves the current user's ID from the authentication token.
   * Falls back to `"anonymous"` if unavailable.
   *
   * @private
   * @returns {string} The user ID or `"anonymous"`.
   */
  private getCurrentUserId(): string {
    const token = localStorage.getItem('token');
    if (token) {
      try {
        const payload = JSON.parse(atob(token.split('.')[1]));
        return payload.userId || payload.sub || 'anonymous';
      } catch {
        return 'anonymous';
      }
    }
    return 'anonymous';
  }

  /**
   * Disconnects from the WebSocket server.
   * Cleans up the socket instance.
   *
   * @example
   * ```ts
   * realTimeService.disconnect();
   * ```
   */
  disconnect() {
    if (this.socket) {
      this.socket.disconnect();
      this.socket = null;
      this.isConnected = false;
    }
  }

 
  isConnectedToServer(): boolean {
    return this.isConnected && !!this.socket;
  }

  /**
   * Retrieves the current connection status, including reconnect attempts and socket ID.
   *
   * @returns {{ connected: boolean; reconnectAttempts: number; maxAttempts: number; socketId: string | null }}
   * The current connection status object.
   */
  getConnectionStatus() {
    return {
      connected: this.isConnected,
      reconnectAttempts: this.reconnectAttempts,
      maxAttempts: this.maxReconnectAttempts,
      socketId: this.socket?.id || null
    };
  }
}

export const realTimeService = RealTimeService.getInstance();

export const connectRealTime = () => realTimeService.connect();

export const disconnectRealTime = () => realTimeService.disconnect();

export const emitRatingUpdate = (movieId: string, rating: number, action: 'create' | 'update' | 'delete') => {
  realTimeService.emitRatingUpdate(movieId, rating, action);
};

export const getRealTimeStatus = () => realTimeService.getConnectionStatus();<|MERGE_RESOLUTION|>--- conflicted
+++ resolved
@@ -157,10 +157,7 @@
     this.reconnectAttempts++;
     const delay = Math.min(1000 * Math.pow(2, this.reconnectAttempts), 30000);
     
-<<<<<<< HEAD
     
-=======
->>>>>>> eb91db1f
     setTimeout(() => {
       this.disconnect();
       this.connect();
