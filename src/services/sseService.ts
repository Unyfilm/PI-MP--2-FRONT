import { API_CONFIG } from '../config/environment';

/**
 * Represents a Server-Sent Event (SSE) received from the backend.
 *
 * @interface SSEEvent
 * @property {'rating-updated' | 'rating-stats-updated'} type - The type of event received.
 * @property {string} movieId - The unique identifier of the movie.
 * @property {any} data - The payload containing rating or statistics information.
 * @property {number} timestamp - The timestamp when the event occurred.
 */
interface SSEEvent {
  type: 'rating-updated' | 'rating-stats-updated';
  movieId: string;
  data: any;
  timestamp: number;
}

/**
 * Service that handles real-time updates using **Server-Sent Events (SSE)**.
 * Provides automatic reconnection, event parsing, and dispatches browser-level events
 * for `rating-updated` and `rating-stats-updated`.
 *
 * @class SSEService
 * @example
 * ```ts
 * import { connectSSE, disconnectSSE, getSSEStatus } from './sseService';
 *
 * connectSSE(); // Start listening to real-time rating updates
 * const status = getSSEStatus();
 * console.log(status);
 * ```
 */
interface SSEEvent {
  type: 'rating-updated' | 'rating-stats-updated';
  movieId: string;
  data: any;
  timestamp: number;
}

class SSEService {
  private static instance: SSEService;
  private eventSource: EventSource | null = null;
  private isConnected = false;
  private reconnectAttempts = 0;
  private maxReconnectAttempts = 5;
  private reconnectDelay = 1000;

  static getInstance(): SSEService {
    if (!SSEService.instance) {
      SSEService.instance = new SSEService();
    }
    return SSEService.instance;
  }

  
  connect() {
    if (this.isConnected || this.eventSource) {
<<<<<<< HEAD
      
=======
>>>>>>> eb91db1f
      return;
    }

    try {
<<<<<<< HEAD
      
      
=======
>>>>>>> eb91db1f
      const sseUrl = `${API_CONFIG.BASE_URL}/api/realtime/events`;
      
      this.eventSource = new EventSource(sseUrl, {
        withCredentials: true
      });

      this.eventSource.onopen = () => {
<<<<<<< HEAD
        
=======
>>>>>>> eb91db1f
        this.isConnected = true;
        this.reconnectAttempts = 0;
      };

      this.eventSource.onmessage = (event) => {
        try {
          const sseEvent: SSEEvent = JSON.parse(event.data);
          this.handleSSEEvent(sseEvent);
        } catch (error) {
          console.error('❌ [SSE] Error procesando evento:', error);
        }
      };

      this.eventSource.onerror = (error) => {
        
        this.isConnected = false;
        this.handleReconnection();
      };

      this.eventSource.addEventListener('rating-updated', (event) => {
        try {
          const data = JSON.parse((event as MessageEvent).data);
          this.handleRatingUpdate(data);
        } catch (error) {
        }
      });

      this.eventSource.addEventListener('rating-stats-updated', (event) => {
        try {
          const data = JSON.parse((event as MessageEvent).data);
          this.handleStatsUpdate(data);
        } catch (error) {
          console.error('❌ [SSE] Error procesando rating-stats-updated:', error);
        }
      });

    } catch (error) {
      console.error('❌ [SSE] Error conectando:', error);
      this.handleReconnection();
    }
  }

 
  private handleSSEEvent(event: SSEEvent) {
    window.dispatchEvent(new CustomEvent(event.type, {
      detail: {
        movieId: event.movieId,
        ...event.data,
        timestamp: event.timestamp,
        source: 'sse'
      }
    }));
  }


  private handleRatingUpdate(data: any) {
    window.dispatchEvent(new CustomEvent('rating-updated', {
      detail: {
        movieId: data.movieId,
        rating: data.rating,
        action: data.action,
        userId: data.userId,
        timestamp: data.timestamp,
        source: 'sse'
      }
    }));
  }

  
  private handleStatsUpdate(data: any) {
    window.dispatchEvent(new CustomEvent('rating-stats-updated', {
      detail: {
        movieId: data.movieId,
        averageRating: data.averageRating,
        totalRatings: data.totalRatings,
        timestamp: data.timestamp,
        source: 'sse'
      }
    }));
  }

  
  private handleReconnection() {
    if (this.reconnectAttempts >= this.maxReconnectAttempts) {
      return;
    }

    this.reconnectAttempts++;
    const delay = this.reconnectDelay * Math.pow(2, this.reconnectAttempts - 1);
    
    setTimeout(() => {
      this.disconnect();
      this.connect();
    }, delay);
  }

 
  disconnect() {
    if (this.eventSource) {
      this.eventSource.close();
      this.eventSource = null;
      this.isConnected = false;
    }
  }

  
  isConnectedToServer(): boolean {
    return this.isConnected && !!this.eventSource;
  }

  
  getConnectionStatus() {
    return {
      connected: this.isConnected,
      reconnectAttempts: this.reconnectAttempts,
      maxAttempts: this.maxReconnectAttempts,
      readyState: this.eventSource?.readyState || null
    };
  }
}

export const sseService = SSEService.getInstance();

export const connectSSE = () => sseService.connect();

export const disconnectSSE = () => sseService.disconnect();

export const getSSEStatus = () => sseService.getConnectionStatus();<|MERGE_RESOLUTION|>--- conflicted
+++ resolved
@@ -56,19 +56,13 @@
   
   connect() {
     if (this.isConnected || this.eventSource) {
-<<<<<<< HEAD
-      
-=======
->>>>>>> eb91db1f
+      
       return;
     }
 
     try {
-<<<<<<< HEAD
-      
-      
-=======
->>>>>>> eb91db1f
+      
+      
       const sseUrl = `${API_CONFIG.BASE_URL}/api/realtime/events`;
       
       this.eventSource = new EventSource(sseUrl, {
@@ -76,10 +70,7 @@
       });
 
       this.eventSource.onopen = () => {
-<<<<<<< HEAD
         
-=======
->>>>>>> eb91db1f
         this.isConnected = true;
         this.reconnectAttempts = 0;
       };
